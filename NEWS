--- conflicted
+++ resolved
@@ -1,10 +1,8 @@
-<<<<<<< HEAD
 ** Extended gsl_linalg_QRPT_update to handle rectangular matrices.
    Corrected definition of the update formula in the manual for
    both gsl_linalg_QR_update and gsl_linalg_QRPT_update.
-=======
+
 ** Added routine gsl_linalg_cholesky_invert
->>>>>>> 6dd72810
 
 ** Fixed a bug the simplex algorithm which caused the second highest
    point to be incorrectly equal to the first when the first value was
